import os, stat
import warnings

from nustar_gen.utils import energy_to_chan


def make_exposure_map(obs, mod, vign_energy = False,
    det_expo=False):
<<<<<<< HEAD
    '''
    Spawn an instance of nuexpomap to produce an exposure map.
    
    Inputs
    --------
    
    Requires a nustar_gen.info.Observation() object and a module.
    
    obs: nustar_gen.info.Observation() object
    
    mod: str
        'A' or 'B'
    

    Optional Inputs
    ----------------
    vign_energy: float
        Energy where you want to apply the vignetting

    '''
    import glob
    
    # Make sure environment is set up properly
    _check_environment()

   # Locate the mast file, attfile, which are what you need for inputs.
    
    auxdir = obs._auxdir    
    evdir = obs._evdir

    # Find the mast file. glob is necessary to handle .gz or .fits extensions:
    mastaspectfile = glob.glob(obs._evdir+'/nu'+obs.seqid+'*mast*')[0]
    # Find the attitude file:
    attfile = glob.glob(obs._auxdir+'/nu'+obs.seqid+'*att*')[0]
    # Find the det1reffile:
    det1reffile = glob.glob(obs._evdir+'/nu'+obs.seqid+mod+'*det1*')[0]
    
    # Only do this for A01, since that's all that matters
    evfile = obs.science_files[mod][0]
    assert '01' in evfile, f'make_exposure_map: Not a 01 event file: {evfile}'
    
    
    
    
    # Construct the nuexpomap call:
    expo_script = obs.out_path+'/nu'+obs.seqid+mod+'_runexpo.sh'
    expo = open(expo_script, 'w')
    
    cmd_string = 'nuexpomap '
    cmd_string += f'infile={evfile} '
    
    if vign_energy is not False:
        cmd_string+=f'vignflag=yes energy={vign_energy} '
    else:
        cmd_string += 'vignflag=no '
        
    cmd_string += f'mastaspectfile={mastaspectfile} '
    cmd_string += f'attfile={attfile} '
    cmd_string += f'det1reffile={det1reffile} '
    
    sky_expo_file = obs.out_path+'/nu'+obs.seqid+mod+'_sky_expo.fits'
    cmd_string += f'expomapfile={sky_expo_file} '

    if det_expo:
        det_expo_file = obs.out_path+'/nu'+obs.seqid+mod+'_det1_expo.fits'
        cmd_string += f'det1instrfile={det_expo_file} '

    cmd_string += 'clobber=yes '
    expo.write(cmd_string)
    expo.close()
    os.chmod(expo_script, stat.S_IRWXG+stat.S_IRWXU)
    
    return expo_script


def make_image(infile, elow = 3, ehigh = 20, clobber=True, outpath=False):
=======
>>>>>>> ea62a090
    '''
    Spawn an instance of nuexpomap to produce an exposure map.
    
    Parameters
    ----------
    
    obs: nustar_gen.info.Observation(), required
        A valid observation metadata.
                
    mod: str
        'A' or 'B'
    
<<<<<<< HEAD
=======
    Other Parameters
    ----------------
    vign_energy: float, optional
        Energy where you want to apply the vignetting. Default is no vignetting.
    
    det_expo : boolean, optional, default=False
        Whether or not to retain the DET1 exposure map file

    '''
    import glob
    
    # Make sure environment is set up properly
    _check_environment()

   # Locate the mast file, attfile, which are what you need for inputs.
    
    auxdir = obs._auxdir    
    evdir = obs._evdir

    # Find the mast file. glob is necessary to handle .gz or .fits extensions:
    mastaspectfile = glob.glob(obs._evdir+'/nu'+obs.seqid+'*mast*')[0]
    # Find the attitude file:
    attfile = glob.glob(obs._auxdir+'/nu'+obs.seqid+'*att*')[0]
    # Find the det1reffile:
    det1reffile = glob.glob(obs._evdir+'/nu'+obs.seqid+mod+'*det1*')[0]
    
    # Only do this for A01, since that's all that matters
    evfile = obs.science_files[mod][0]
    assert '01' in evfile, f'make_exposure_map: Not a 01 event file: {evfile}'
    
    
    
    
    # Construct the nuexpomap call:
    expo_script = obs.out_path+'/nu'+obs.seqid+mod+'_runexpo.sh'
    expo = open(expo_script, 'w')
    
    cmd_string = 'nuexpomap '
    cmd_string += f'infile={evfile} '
    
    if vign_energy is not False:
        cmd_string+=f'vignflag=yes energy={vign_energy} '
    else:
        cmd_string += 'vignflag=no '
        
    cmd_string += f'mastaspectfile={mastaspectfile} '
    cmd_string += f'attfile={attfile} '
    cmd_string += f'det1reffile={det1reffile} '
    
    sky_expo_file = obs.out_path+'/nu'+obs.seqid+mod+'_sky_expo.fits'
    cmd_string += f'expomapfile={sky_expo_file} '

    if det_expo:
        det_expo_file = obs.out_path+'/nu'+obs.seqid+mod+'_det1_expo.fits'
        cmd_string += f'det1instrfile={det_expo_file} '

    cmd_string += 'clobber=yes '
    expo.write(cmd_string)
    expo.close()
    os.chmod(expo_script, stat.S_IRWXG+stat.S_IRWXU)
    
    return expo_script


def make_image(infile, elow = 3, ehigh = 20, clobber=True, outpath=False):
    '''
    Spawn an xselect instance that produces the image in the energy range.

    Parameters
    ----------
    infile: str
        Full path tot eh file that you want to process
    elow: float
        Low-energy band for the image
    ehigh: float
        High-energy band for the image
        
    Other Parameters
    ----------------
    
    clobber: boolean, optional, default=True
        Overwrite existing files?

    outpath: str, optional, default=os.path.dirname(infile)
        Set the destination for output. Defaults to same location as infile.
   
    Return
    -------
    outfile: str
        The full path to the output image.
   
>>>>>>> ea62a090
    '''
    # Make sure environment is set up properly
    _check_environment()

    # Check if input file exists:
    try:
        with open(infile) as f:
            pass
    except IOError:
        raise IOError("make_image: File does not exist %s" % (infile))

    if not outpath:
        outdir=os.path.dirname(infile)
    else:
        outdir=outpath
    
    # Trime the filename:
    sname=os.path.basename(infile)
    if sname.endswith('.gz'):
        sname = os.path.splitext(sname)[0]
    sname = os.path.splitext(sname)[0]
    
    # Generate outfile name
    outfile = outdir + '/'+sname+f'_{elow}to{ehigh}keV.fits'
       
    if (os.path.exists(outfile)) & (~clobber):
        warnings.warn('make_image: %s exists, use clobber=True to regenerate' % (outfile))
    else:
        os.system("rm "+outfile)
    xsel_file = _make_xselect_commands(infile, outfile, elow, ehigh)
    os.system("xselect @"+xsel_file)
    os.system("rm -r -f "+xsel_file)
    
    return outfile


def extract_det1_events(infile, regfile, clobber=True, outpath=False):
    '''
    Spawn an xselect instance that produces a new event file screened using a det1 region
    file.
<<<<<<< HEAD
=======
    
    Parameters
    ----------
    infile: str
        Full path tot eh file that you want to process
    regfile: str
        Full path to a ds9 region file (in physical coordinates) to be used to filter
        the events.
                
    Other Parameters
    ----------------
    
    clobber: boolean, optional, default=True
        Overwrite existing files?

    outpath: str, optional, default=os.path.dirname(infile)
        Set the destination for output. Defaults to same location as infile.
   
    Return
    -------
    outfile: str
        The full path to the output image.
   

    
    
>>>>>>> ea62a090
    '''

    # Make sure environment is set up properly
    _check_environment()

    # Check if input file exists:
    try:
        with open(infile) as f:
            pass
    except IOError:
        raise IOError("extract_det1_events: File does not exist %s" % (infile))

    try:
        with open(regfile) as f:
            pass
    except IOError:
        raise IOError("extract_det1_events: File does not exist %s" % (regfile))
        
        
    if not outpath:
        outdir=os.path.dirname(infile)
    else:
        outdir=outpath
    
    # Trim the filename:
    sname=os.path.basename(infile)
    if sname.endswith('.gz'):
        sname = os.path.splitext(sname)[0]
    sname = os.path.splitext(sname)[0]

    rshort = os.path.basename(regfile)
    rname = os.path.splitext(rshort)[0]
    
    # Generate outfile name
    outfile = outdir + '/'+sname+f'_{rname}.evt'

    if (os.path.exists(outfile)) & (~clobber):
        warnings.warn('extract_det1_events: %s exists, use clobber=True to regenerate' % (outfile))
    else:
        os.system("rm "+outfile)
    xsel_file = _make_xselect_commands_det1_evts(infile, outfile, regfile)
    os.system("xselect @"+xsel_file)
    os.system("rm -r -f "+xsel_file)
    
<<<<<<< HEAD
    return outfile

    
=======
>>>>>>> ea62a090
    
    return outfile


def _make_xselect_commands_det1_evts(infile, outfile, regfile):
    '''
    Helper script to generate the xselect commands to make an image in a given NuSTAR range
    '''
    
    import glob
    for oldfile in glob.glob("session1*"):
        os.system(f"rm {oldfile}")
    
    xsel=open("xsel.xco","w")
    xsel.write("session1\n")
    xsel.write("read events \n")
    evdir=os.path.dirname(infile)
    xsel.write(f'{evdir} \n ' )
    evfile = os.path.basename(infile)
    xsel.write(f'{evfile} \n ')
    xsel.write('yes \n')
    xsel.write('set xyname\n')
    xsel.write('DET1X\n')
    xsel.write('DET1Y\n')
    xsel.write(f'filter region {regfile} \n')
    xsel.write("extract events\n")
    xsel.write("save events\n")
    xsel.write("%s \n" % outfile)
    xsel.write('n \n')
    xsel.write('exit\n')           
    xsel.write('n \n')
    xsel.close()
    return 'xsel.xco'




def make_det1_image(infile, elow = 3, ehigh = 20, clobber=True, outpath=False):
    '''
<<<<<<< HEAD
    Spawn an xselect instance that produces the image in the energy range.
    
    - Checks that input file exists
    - Checks if output file exists. If yes and clobber=False, just returns the output filename.
    - If outfile does not exist or file exists and clobber=True, then converts the input energy range
          to PI channels and then generates an Xselect command file.
    - Spawns an instance of Xselect running in the background.
    - Returns the outfile name
    
=======
    Spawn an xselect instance that produces a DET1 image in the energy range.
    
    Parameters
    ----------
    infile: str
        Full path tot eh file that you want to process
    elow: float
        Low-energy band for the image
    ehigh: float
        High-energy band for the image
        
    Other Parameters
    ----------------
    
    clobber: boolean, optional, default=True
        Overwrite existing files?

    outpath: str, optional, default=os.path.dirname(infile)
        Set the destination for output. Defaults to same location as infile.
   
    Return
    -------
    outfile: str
        The full path to the output image.
>>>>>>> ea62a090
    
    '''
    # Make sure environment is set up properly
    _check_environment()

    # Check if input file exists:
    try:
        with open(infile) as f:
            pass
    except IOError:
        raise IOError("make_image: File does not exist %s" % (infile))

    if not outpath:
        outdir=os.path.dirname(infile)
    else:
        outdir=outpath
    
    # Trime the filename:
    sname=os.path.basename(infile)
    if sname.endswith('.gz'):
        sname = os.path.splitext(sname)[0]
    sname = os.path.splitext(sname)[0]
    
    # Generate outfile name
    outfile = outdir + '/'+sname+f'_{elow}to{ehigh}keV_det1.fits'
       
    if (os.path.exists(outfile)) & (~clobber):
        warnings.warn('make_image: %s exists, use clobber=True to regenerate' % (outfile))
    else:
        os.system("rm "+outfile)
    xsel_file = _make_xselect_commands_det1(infile, outfile, elow, ehigh)
    os.system("xselect @"+xsel_file)
    os.system("rm -r -f "+xsel_file)
    
    return outfile


def _make_xselect_commands_det1(infile, outfile, elow, ehigh):
    '''
    Helper script to generate the xselect commands to make an image in a given NuSTAR range
    '''
    
    import glob
    for oldfile in glob.glob("session1*"):
        os.system(f"rm {oldfile}")
    
    xsel=open("xsel.xco","w")
    xsel.write("session1\n")
    xsel.write("read events \n")
    evdir=os.path.dirname(infile)
    xsel.write(f'{evdir} \n ' )
    evfile = os.path.basename(infile)
    xsel.write(f'{evfile} \n ')
    xsel.write('yes \n')
    xsel.write('set xyname\n')
    xsel.write('DET1X\n')
    xsel.write('DET1Y\n')
    pi_low = energy_to_chan(elow)
    pi_high = energy_to_chan(ehigh)
    xsel.write('filter pha_cutoff {} {} \n'.format(pi_low, pi_high))
    xsel.write('set xybinsize 1\n')
    xsel.write("extract image\n")
    xsel.write("save image\n")
    xsel.write("%s \n" % outfile)
    xsel.write('exit\n')           
    xsel.write('n \n')
    xsel.close()
    return 'xsel.xco'

def _make_xselect_commands(infile, outfile, elow, ehigh):
    '''
    Helper script to generate the xselect commands to make an image in a given NuSTAR range
    '''
    
    xsel=open("xsel.xco","w")
    xsel.write("session1\n")
    xsel.write("read events \n")
    xsel.write('./ \n ' )
    xsel.write('%s \n ' % infile)
    xsel.write('yes \n')
    pi_low = energy_to_chan(elow)
    pi_high = energy_to_chan(ehigh)
    xsel.write('filter pha_cutoff {} {} \n'.format(pi_low, pi_high))
    xsel.write('set xybinsize 1\n')
    xsel.write("extract image\n")
    xsel.write("save image\n")
    xsel.write("%s \n" % outfile)
    xsel.write('exit\n')           
    xsel.write('n \n')
    xsel.close()
    return 'xsel.xco'


def _check_environment():
    try:
        if ("CALDB" in os.environ) & ("HEADAS" in os.environ):
            pass
    except IOerror:
        raise IOError("Environment variables $CALDB and $HEADAS not set")
<|MERGE_RESOLUTION|>--- conflicted
+++ resolved
@@ -6,85 +6,6 @@
 
 def make_exposure_map(obs, mod, vign_energy = False,
     det_expo=False):
-<<<<<<< HEAD
-    '''
-    Spawn an instance of nuexpomap to produce an exposure map.
-    
-    Inputs
-    --------
-    
-    Requires a nustar_gen.info.Observation() object and a module.
-    
-    obs: nustar_gen.info.Observation() object
-    
-    mod: str
-        'A' or 'B'
-    
-
-    Optional Inputs
-    ----------------
-    vign_energy: float
-        Energy where you want to apply the vignetting
-
-    '''
-    import glob
-    
-    # Make sure environment is set up properly
-    _check_environment()
-
-   # Locate the mast file, attfile, which are what you need for inputs.
-    
-    auxdir = obs._auxdir    
-    evdir = obs._evdir
-
-    # Find the mast file. glob is necessary to handle .gz or .fits extensions:
-    mastaspectfile = glob.glob(obs._evdir+'/nu'+obs.seqid+'*mast*')[0]
-    # Find the attitude file:
-    attfile = glob.glob(obs._auxdir+'/nu'+obs.seqid+'*att*')[0]
-    # Find the det1reffile:
-    det1reffile = glob.glob(obs._evdir+'/nu'+obs.seqid+mod+'*det1*')[0]
-    
-    # Only do this for A01, since that's all that matters
-    evfile = obs.science_files[mod][0]
-    assert '01' in evfile, f'make_exposure_map: Not a 01 event file: {evfile}'
-    
-    
-    
-    
-    # Construct the nuexpomap call:
-    expo_script = obs.out_path+'/nu'+obs.seqid+mod+'_runexpo.sh'
-    expo = open(expo_script, 'w')
-    
-    cmd_string = 'nuexpomap '
-    cmd_string += f'infile={evfile} '
-    
-    if vign_energy is not False:
-        cmd_string+=f'vignflag=yes energy={vign_energy} '
-    else:
-        cmd_string += 'vignflag=no '
-        
-    cmd_string += f'mastaspectfile={mastaspectfile} '
-    cmd_string += f'attfile={attfile} '
-    cmd_string += f'det1reffile={det1reffile} '
-    
-    sky_expo_file = obs.out_path+'/nu'+obs.seqid+mod+'_sky_expo.fits'
-    cmd_string += f'expomapfile={sky_expo_file} '
-
-    if det_expo:
-        det_expo_file = obs.out_path+'/nu'+obs.seqid+mod+'_det1_expo.fits'
-        cmd_string += f'det1instrfile={det_expo_file} '
-
-    cmd_string += 'clobber=yes '
-    expo.write(cmd_string)
-    expo.close()
-    os.chmod(expo_script, stat.S_IRWXG+stat.S_IRWXU)
-    
-    return expo_script
-
-
-def make_image(infile, elow = 3, ehigh = 20, clobber=True, outpath=False):
-=======
->>>>>>> ea62a090
     '''
     Spawn an instance of nuexpomap to produce an exposure map.
     
@@ -97,8 +18,6 @@
     mod: str
         'A' or 'B'
     
-<<<<<<< HEAD
-=======
     Other Parameters
     ----------------
     vign_energy: float, optional
@@ -190,7 +109,6 @@
     outfile: str
         The full path to the output image.
    
->>>>>>> ea62a090
     '''
     # Make sure environment is set up properly
     _check_environment()
@@ -231,8 +149,6 @@
     '''
     Spawn an xselect instance that produces a new event file screened using a det1 region
     file.
-<<<<<<< HEAD
-=======
     
     Parameters
     ----------
@@ -259,7 +175,6 @@
 
     
     
->>>>>>> ea62a090
     '''
 
     # Make sure environment is set up properly
@@ -304,12 +219,6 @@
     os.system("xselect @"+xsel_file)
     os.system("rm -r -f "+xsel_file)
     
-<<<<<<< HEAD
-    return outfile
-
-    
-=======
->>>>>>> ea62a090
     
     return outfile
 
@@ -349,17 +258,6 @@
 
 def make_det1_image(infile, elow = 3, ehigh = 20, clobber=True, outpath=False):
     '''
-<<<<<<< HEAD
-    Spawn an xselect instance that produces the image in the energy range.
-    
-    - Checks that input file exists
-    - Checks if output file exists. If yes and clobber=False, just returns the output filename.
-    - If outfile does not exist or file exists and clobber=True, then converts the input energy range
-          to PI channels and then generates an Xselect command file.
-    - Spawns an instance of Xselect running in the background.
-    - Returns the outfile name
-    
-=======
     Spawn an xselect instance that produces a DET1 image in the energy range.
     
     Parameters
@@ -384,7 +282,6 @@
     -------
     outfile: str
         The full path to the output image.
->>>>>>> ea62a090
     
     '''
     # Make sure environment is set up properly
